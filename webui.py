--- conflicted
+++ resolved
@@ -5,25 +5,20 @@
 # @Project : browser-use-webui
 # @FileName: webui.py
 
-<<<<<<< HEAD
+import pdb
+import logging
+
+from dotenv import load_dotenv
+
+load_dotenv()
 import os
 import glob
 import asyncio
-=======
-import pdb
-import logging
-
-from dotenv import load_dotenv
-
-load_dotenv()
 import argparse
 import os
 
 logger = logging.getLogger(__name__)
 
-import gradio as gr
->>>>>>> 47b92081
-import argparse
 import gradio as gr
 
 from browser_use.agent.service import Agent
@@ -33,11 +28,8 @@
     BrowserContextConfig,
     BrowserContextWindowSize,
 )
-<<<<<<< HEAD
-=======
 from playwright.async_api import async_playwright
 from src.utils.agent_state import AgentState
->>>>>>> 47b92081
 
 from src.utils import utils
 from src.agent.custom_agent import CustomAgent
@@ -112,50 +104,6 @@
     global _global_agent_state
     _global_agent_state.clear_stop()  # Clear any previous stop requests
 
-<<<<<<< HEAD
-    # Run the agent
-    llm = utils.get_llm_model(
-        provider=llm_provider,
-        model_name=llm_model_name,
-        temperature=llm_temperature,
-        base_url=llm_base_url,
-        api_key=llm_api_key,
-    )
-    if agent_type == "org":
-        final_result, errors, model_actions, model_thoughts, recorded_files, trace_file = await run_org_agent(
-            llm=llm,
-            use_own_browser=use_own_browser,
-            keep_browser_open=keep_browser_open,
-            headless=headless,
-            disable_security=disable_security,
-            window_w=window_w,
-            window_h=window_h,
-            save_recording_path=save_recording_path,
-            save_trace_path=save_trace_path,
-            task=task,
-            max_steps=max_steps,
-            use_vision=use_vision,
-            max_actions_per_step=max_actions_per_step,
-            tool_call_in_content=tool_call_in_content
-        )
-    elif agent_type == "custom":
-        final_result, errors, model_actions, model_thoughts, recorded_files, trace_file = await run_custom_agent(
-            llm=llm,
-            use_own_browser=use_own_browser,
-            keep_browser_open=keep_browser_open,
-            headless=headless,
-            disable_security=disable_security,
-            window_w=window_w,
-            window_h=window_h,
-            save_recording_path=save_recording_path,
-            save_trace_path=save_trace_path,
-            task=task,
-            add_infos=add_infos,
-            max_steps=max_steps,
-            use_vision=use_vision,
-            max_actions_per_step=max_actions_per_step,
-            tool_call_in_content=tool_call_in_content
-=======
     try:
         # Disable recording if the checkbox is unchecked
         if not enable_recording:
@@ -180,10 +128,9 @@
             temperature=llm_temperature,
             base_url=llm_base_url,
             api_key=llm_api_key,
->>>>>>> 47b92081
         )
         if agent_type == "org":
-            final_result, errors, model_actions, model_thoughts = await run_org_agent(
+            final_result, errors, model_actions, model_thoughts, trace_file = await run_org_agent(
                 llm=llm,
                 use_own_browser=use_own_browser,
                 keep_browser_open=keep_browser_open,
@@ -200,7 +147,7 @@
                 tool_call_in_content=tool_call_in_content
             )
         elif agent_type == "custom":
-            final_result, errors, model_actions, model_thoughts = await run_custom_agent(
+            final_result, errors, model_actions, model_thoughts, trace_file = await run_custom_agent(
                 llm=llm,
                 use_own_browser=use_own_browser,
                 keep_browser_open=keep_browser_open,
@@ -236,13 +183,11 @@
             model_actions,
             model_thoughts,
             latest_video,
+            trace_file,
             gr.update(value="Stop", interactive=True),  # Re-enable stop button
             gr.update(value="Run", interactive=True)    # Re-enable run button
         )
 
-<<<<<<< HEAD
-    return final_result, errors, model_actions, model_thoughts, latest_video, trace_file
-=======
     except Exception as e:
         import traceback
         traceback.print_exc()
@@ -253,11 +198,11 @@
             '',                                         # model_actions
             '',                                         # model_thoughts
             None,                                       # latest_video
+            None,                                       # trace_file
             gr.update(value="Stop", interactive=True),  # Re-enable stop button
             gr.update(value="Run", interactive=True)    # Re-enable run button
         )
 
->>>>>>> 47b92081
 
 async def run_org_agent(
         llm,
@@ -326,15 +271,14 @@
         model_actions = history.model_actions()
         model_thoughts = history.model_thoughts()
         
-        recorded_files = get_latest_files(save_recording_path)
         trace_file = get_latest_files(save_trace_path)
         
-        return final_result, errors, model_actions, model_thoughts, recorded_files.get('.webm'), trace_file.get('.zip')    
+        return final_result, errors, model_actions, model_thoughts, trace_file.get('.zip')    
     except Exception as e:
         import traceback
         traceback.print_exc()
         errors = str(e) + "\n" + traceback.format_exc()
-        return '', errors, '', '', None, None
+        return '', errors, '', '', None
     finally:
         # Handle cleanup based on persistence configuration
         if not keep_browser_open:
@@ -422,15 +366,14 @@
         model_actions = history.model_actions()
         model_thoughts = history.model_thoughts()
 
-        recorded_files = get_latest_files(save_recording_path)
         trace_file = get_latest_files(save_trace_path)        
 
-        return final_result, errors, model_actions, model_thoughts, recorded_files.get('.webm'), trace_file.get('.zip')
+        return final_result, errors, model_actions, model_thoughts, trace_file.get('.zip')
     except Exception as e:
         import traceback
         traceback.print_exc()
         errors = str(e) + "\n" + traceback.format_exc()
-        return '', errors, '', '', None, None
+        return '', errors, '', '', None
     finally:
         # Handle cleanup based on persistence configuration
         if not keep_browser_open:
@@ -489,7 +432,9 @@
             max_actions_per_step=max_actions_per_step,
             tool_call_in_content=tool_call_in_content
         )
-        yield result
+        # Add HTML content at the start of the result array
+        html_content = "<h1 style='width:80vw; height:90vh'>Using browser...</h1>"
+        yield [html_content] + list(result)
     else:
         try:
             # Run the browser agent in the background
@@ -520,16 +465,17 @@
             )
 
             # Initialize values for streaming
-            html_content = "<div style='width:80vw; height:90vh'>Using browser...</div>"
+            html_content = "<h1 style='width:80vw; height:90vh'>Using browser...</h1>"
             final_result = errors = model_actions = model_thoughts = ""
             latest_videos = trace = None
+
 
             # Periodically update the stream while the agent task is running
             while not agent_task.done():
                 try:
                     html_content = await capture_screenshot(_global_browser_context)
                 except Exception as e:
-                    html_content = f"<div style='width:80vw; height:90vh'>Waiting for browser session...</div>"
+                    html_content = f"<h1 style='width:80vw; height:90vh'>Waiting for browser session...</h1>"
                 
                 yield [
                     html_content,
@@ -539,14 +485,16 @@
                     model_thoughts,
                     latest_videos,
                     trace,
+                    gr.update(value="Stop", interactive=True),  # Re-enable stop button
+                    gr.update(value="Run", interactive=True)    # Re-enable run button
                 ]
                 await asyncio.sleep(0.01)
 
             # Once the agent task completes, get the results
             try:
                 result = await agent_task
-                if isinstance(result, tuple) and len(result) == 6:
-                    final_result, errors, model_actions, model_thoughts, latest_videos, trace = result
+                if isinstance(result, tuple) and len(result) == 8:
+                    final_result, errors, model_actions, model_thoughts, latest_videos, trace, stop_button, run_button = result
                 else:
                     errors = "Unexpected result format from agent"
             except Exception as e:
@@ -560,18 +508,22 @@
                 model_thoughts,
                 latest_videos,
                 trace,
+                stop_button,
+                run_button
             ]
 
         except Exception as e:
             import traceback
             yield [
-                f"<div style='width:80vw; height:90vh'>Waiting for browser session...</div>",
+                f"<h1 style='width:80vw; height:90vh'>Waiting for browser session...</h1>",
                 "",
                 f"Error: {str(e)}\n{traceback.format_exc()}",
                 "",
                 "",
                 None,
                 None,
+                gr.update(value="Stop", interactive=True),  # Re-enable stop button
+                gr.update(value="Run", interactive=True)    # Re-enable run button
             ]
 
 # Define the theme map globally
@@ -788,7 +740,7 @@
                     
                 with gr.Row():
                     browser_view = gr.HTML(
-                        value="<div style='width:80vw; height:90vh'>Waiting for browser session...</div>",
+                        value="<h1 style='width:80vw; height:90vh'>Waiting for browser session...</h1>",
                         label="Live Browser View",
                 )
 
@@ -817,9 +769,8 @@
                                 label="Model Thoughts", lines=3, show_label=True
                             )
 
-<<<<<<< HEAD
                     trace_file = gr.File(label="Trace File")
-=======
+
                 # Bind the stop button click event after errors_output is defined
                 stop_button.click(
                     fn=stop_agent,
@@ -829,16 +780,25 @@
 
                 # Run button click handler
                 run_button.click(
-                    fn=run_browser_agent,
+                    fn=run_with_stream,
                     inputs=[
                         agent_type, llm_provider, llm_model_name, llm_temperature, llm_base_url, llm_api_key,
                         use_own_browser, keep_browser_open, headless, disable_security, window_w, window_h, save_recording_path, save_trace_path,
                         enable_recording, task, add_infos, max_steps, use_vision, max_actions_per_step, tool_call_in_content
                     ],
-                    outputs=[final_result_output, errors_output, model_actions_output, model_thoughts_output, recording_display, stop_button, run_button],
-                )
-
->>>>>>> 47b92081
+                    outputs=[
+                        browser_view,           # Browser view
+                        final_result_output,    # Final result
+                        errors_output,          # Errors
+                        model_actions_output,   # Model actions
+                        model_thoughts_output,  # Model thoughts
+                        recording_display,      # Latest recording
+                        trace_file,             # Trace file
+                        stop_button,            # Stop button
+                        run_button              # Run button
+                    ],
+                )
+
             with gr.TabItem("🎥 Recordings", id=6):
                 def list_recordings(save_recording_path):
                     if not os.path.exists(save_recording_path):
@@ -889,28 +849,6 @@
 
         use_own_browser.change(fn=close_global_browser)
         keep_browser_open.change(fn=close_global_browser)
-<<<<<<< HEAD
-        # Run button click handler
-        run_button.click(
-            fn=run_with_stream,
-            inputs=[
-                agent_type, llm_provider, llm_model_name, llm_temperature, llm_base_url, llm_api_key,
-                use_own_browser, keep_browser_open, headless, disable_security, window_w, window_h, save_recording_path, save_trace_path,
-                enable_recording, task, add_infos, max_steps, use_vision, max_actions_per_step, tool_call_in_content
-            ],
-            outputs=[
-                browser_view,          # HTML view
-                final_result_output,   # Final result
-                errors_output,         # Errors
-                model_actions_output,  # Model actions
-                model_thoughts_output, # Model thoughts
-                recording_display,     # Video file (.webm)
-                trace_file            # Trace file (.zip)
-            ],
-            queue=True,
-        )
-=======
->>>>>>> 47b92081
 
     return demo
 
